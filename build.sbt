--- conflicted
+++ resolved
@@ -236,8 +236,9 @@
     )
   )
 
-lazy val ce3Utils = project
+lazy val ce3Utils = projectMatrix
   .in(file("natchez-ce3"))
+  .jvmPlatform(scalaVersions = scalaVersions)
   .enablePlugins(GitVersioning)
   .settings(common :+ (name := "natchez-extras-ce3"))
   .settings(libraryDependencies += "org.tpolecat" %% "natchez-core" % natchezVersion)
@@ -256,7 +257,7 @@
   .in(file("docs"))
   .enablePlugins(MicrositesPlugin)
   .dependsOn(
-<<<<<<< HEAD
+    ce3Utils.jvm(scala213Version),
     datadogMetrics.jvm(scala213Version),
     natchezDoobie.jvm(scala213Version),
     datadogStable213,
@@ -265,17 +266,6 @@
     natchezFs2.jvm(scala213Version),
     natchezHttp4sStable213,
     natchezLog4Cats.jvm(scala213Version)
-=======
-    datadogMetrics,
-    natchezDoobie,
-    datadogStable,
-    natchezCombine,
-    natchezSlf4j,
-    natchezFs2,
-    natchezHttp4sStable,
-    natchezLog4Cats,
-    ce3Utils
->>>>>>> b49fafe9
   )
   .settings(
     scalaVersion := scala213Version,
@@ -307,8 +297,8 @@
       publish / skip := true
     )
   )
-<<<<<<< HEAD
   .aggregate(core.projectRefs: _*)
+  .aggregate(ce3Utils.projectRefs: _*)
   .aggregate(metricsCommon.projectRefs: _*)
   .aggregate(datadogMetrics.projectRefs: _*)
   .aggregate(natchezDatadog.projectRefs: _*)
@@ -319,23 +309,5 @@
   .aggregate(natchezHttp4s.projectRefs: _*)
   .aggregate(natchezFs2.projectRefs: _*)
   .aggregate(natchezTestkit.projectRefs: _*)
-=======
-  .aggregate(
-    core,
-    metricsCommon,
-    datadogMetrics,
-    datadogMilestone,
-    datadogStable,
-    natchezCombine,
-    natchezSlf4j,
-    natchezDoobie,
-    natchezLog4Cats,
-    natchezHttp4sMilestone,
-    natchezHttp4sStable,
-    natchezFs2,
-    natchezTestkit,
-    ce3Utils
-  )
->>>>>>> b49fafe9
 
 Global / onChangedBuildSource := ReloadOnSourceChanges